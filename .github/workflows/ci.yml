--- conflicted
+++ resolved
@@ -33,7 +33,6 @@
     
     - name: Validate Python modules
       run: |
-<<<<<<< HEAD
         python -c "import transcribe_financial; print('PASS: transcribe_financial')"
         python -c "import email_transcribe_financial; print('PASS: email_transcribe_financial')" 
         python -c "try:
@@ -45,27 +44,10 @@
             else:
                 raise e"
         echo "All core modules validated successfully!"
-=======
-        python -c "import transcribe_financial; print('✅ transcribe_financial')"
-        python -c "import email_transcribe_financial; print('✅ email_transcribe_financial')" 
-        python -c "try:
-            import financial_transcribe_gui
-            print('✅ financial_transcribe_gui (GUI module loaded)')
-        except Exception as e:
-            if 'DISPLAY' in str(e) or 'no display' in str(e).lower():
-                print('✅ financial_transcribe_gui (GUI unavailable in headless - expected)')
-            else:
-                raise e"
-        echo "🎉 All core modules validated successfully!"
->>>>>>> bb4fc2c6
     
     - name: Check syntax
       run: |
         python -m py_compile transcribe_financial.py
         python -m py_compile email_transcribe_financial.py  
         python -m py_compile run_app.py
-<<<<<<< HEAD
-        echo "All Python files have valid syntax"
-=======
-        echo "✅ All Python files have valid syntax"
->>>>>>> bb4fc2c6
+        echo "All Python files have valid syntax"