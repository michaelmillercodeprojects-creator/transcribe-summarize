--- conflicted
+++ resolved
@@ -22,9 +22,6 @@
         self.root.geometry("800x600")
         self.root.minsize(600, 400)
         
-        # Check system dependencies on startup
-        self.check_dependencies()
-        
         # Queue for thread communication
         self.log_queue = queue.Queue()
         
@@ -269,7 +266,7 @@
         tools_menu.add_command(label="Process File...", command=self.process_file)
         tools_menu.add_command(label="Process URL...", command=self.process_url)
         tools_menu.add_separator()
-        tools_menu.add_command(label="Check Dependencies", command=self.check_dependencies)
+        tools_menu.add_command(label="Check Dependencies", command=self.check_full_dependencies)
         
         # Help menu
         help_menu = tk.Menu(menubar, tearoff=0)
@@ -566,25 +563,21 @@
                         self.status_bar.config(text="File processing failed")
                     
                 except subprocess.TimeoutExpired:
-<<<<<<< HEAD
                     self.log_message("⚠️ File processing timed out after 30 minutes")
                     self.log_message("This usually happens with very large files or network issues")
                     self.log_message("Try with a smaller file or check your internet connection")
+                    self.status_label.config(text="Processing Timeout", foreground="red")
+                    self.status_bar.config(text="Processing timed out")
                 except FileNotFoundError as e:
                     self.log_message(f"❌ File not found: {e}")
                     self.log_message("Make sure transcribe_financial.py is in the same directory")
+                    self.status_label.config(text="Processing Error", foreground="red")
+                    self.status_bar.config(text="File not found")
                 except Exception as e:
                     self.log_message(f"❌ Error processing file: {e}")
                     self.log_message("Check the error details above for more information")
-=======
-                    self.log_message("File processing timed out after 30 minutes")
-                    self.status_label.config(text="Processing Timeout", foreground="red")
-                    self.status_bar.config(text="Processing timed out")
-                except Exception as e:
-                    self.log_message(f"Error processing file: {e}")
                     self.status_label.config(text="Processing Error", foreground="red")
                     self.status_bar.config(text="Processing error")
->>>>>>> 46e32cfb
             
             # Run in separate thread
             threading.Thread(target=run_process, daemon=True).start()
@@ -687,7 +680,7 @@
             # Run in separate thread
             threading.Thread(target=run_process, daemon=True).start()
     
-    def check_dependencies(self):
+    def check_full_dependencies(self):
         """Check if all required dependencies are available"""
         def run_check():
             missing_deps = []
